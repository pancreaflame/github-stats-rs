use std::fmt;
use std::collections::HashSet;

use crate::Repo;

#[derive(PartialEq, Eq, Hash)]
pub enum Metadata {
    Label,
    Milestone,
    Assignee,
    Project,
}

impl fmt::Display for Metadata {
    fn fmt(&self, f: &mut fmt::Formatter) -> fmt::Result {
        match *self {
            Metadata::Label => write!(f, "label"),
            Metadata::Milestone => write!(f, "milestone"),
            Metadata::Assignee => write!(f, "assignee"),
            Metadata::Project => write!(f, "project"),
        }
    }
}

#[derive(Default)]
pub struct Query {
    repo: Vec<String>,
    is: Vec<String>,
    label: Vec<String>,
    r#type: Vec<String>,
    state: Vec<String>,
    missing_meta: HashSet<Metadata>,
}

impl Query {
    pub fn new() -> Self {
        Query {
            ..Default::default()
        }
    }

    pub fn from_repo(repo: Repo) -> Self {
        let repo = vec![String::from(repo.full_name())];
        Query {
            repo,
            ..Default::default()
        }
    }

    /// *Adds* a repo to the query.
    ///
    /// Results in `repo:user/repo`.
    pub fn repo(mut self, user: &str, repo: &str) -> Self {
        self.repo.push(format!("{}/{}", user, repo));
        self
    }

    /// *Adds* an `is` statement to the query.
    ///
    /// Results in `is:statement`.
    pub fn is(mut self, statement: &str) -> Self {
        self.is.push(String::from(statement));
        self
    }

    /// *Adds* a `label` statement to the query.
    ///
    /// Results in `label:statement`.
    pub fn label(mut self, statement: &str) -> Self {
        self.label.push(String::from(statement));
        self
    }

    /// *Adds* a `type` statement to the query.
    ///
    /// Results in `type:statement`.
    ///
    /// *Use `r#type` to escape `type` keyword.
    pub fn r#type(mut self, statement: &str) -> Self {
        self.r#type.push(String::from(statement));
        self
    }

    /// *Adds* a `no` statement to the query.
    ///
    /// Results in `no:metatype`.
    pub fn missing_metadata(mut self, metatype : Metadata) -> Self {
        self.missing_meta.insert(metatype);
        self
    }
}

impl fmt::Display for Query {
    fn fmt(&self, f: &mut fmt::Formatter) -> fmt::Result {
        let queries = {
            let mut repo: Vec<String> = self.repo.iter().map(|s| format!("repo:{}", s)).collect();
            let mut is: Vec<String> = self.is.iter().map(|s| format!("is:{}", s)).collect();
            let mut label: Vec<String> = self.label.iter().map(|s| format!("label:{}", s)).collect();
            let mut r#type: Vec<String> =
                self.r#type.iter().map(|s| format!("type:{}", s)).collect();
            let mut state: Vec<String> =
                self.state.iter().map(|s| format!("state:{}", s)).collect();
            let mut missing_meta: Vec<String> =
                self.missing_meta.iter().map(|s| format!("no:{}", s)).collect();

            let mut queries: Vec<String> =
<<<<<<< HEAD
                Vec::with_capacity(repo.len() + is.len() + r#type.len() + state.len()
                    + missing_meta.len());
=======
                Vec::with_capacity(repo.len() + is.len() + label.len() + r#type.len() + state.len());
>>>>>>> 31ebf3df

            queries.append(&mut repo);
            queries.append(&mut is);
            queries.append(&mut label);
            queries.append(&mut r#type);
            queries.append(&mut state);
            queries.append(&mut missing_meta);
            queries
        };

        let queries = queries.join("+");

        write!(f, "q={}", queries)
    }
}

#[cfg(test)]
mod tests {
    use super::*;

    #[test]
    fn built_query() {
        let query = Query::new()
            .repo("rust-lang", "rust")
            .r#type("pr")
            .is("merged")
<<<<<<< HEAD
            .missing_metadata(Metadata::Assignee)
            .to_string();

        assert_eq!("q=repo:rust-lang/rust+is:merged+type:pr+no:assignee", query);
=======
            .label("hacktoberfest")
            .to_string();

        assert_eq!("q=repo:rust-lang/rust+is:merged+label:hacktoberfest+type:pr", query);
>>>>>>> 31ebf3df
    }
}<|MERGE_RESOLUTION|>--- conflicted
+++ resolved
@@ -104,12 +104,8 @@
                 self.missing_meta.iter().map(|s| format!("no:{}", s)).collect();
 
             let mut queries: Vec<String> =
-<<<<<<< HEAD
-                Vec::with_capacity(repo.len() + is.len() + r#type.len() + state.len()
+                Vec::with_capacity(repo.len() + is.len() + label.len() + r#type.len() + state.len()
                     + missing_meta.len());
-=======
-                Vec::with_capacity(repo.len() + is.len() + label.len() + r#type.len() + state.len());
->>>>>>> 31ebf3df
 
             queries.append(&mut repo);
             queries.append(&mut is);
@@ -136,16 +132,10 @@
             .repo("rust-lang", "rust")
             .r#type("pr")
             .is("merged")
-<<<<<<< HEAD
+            .label("hacktoberfest")
             .missing_metadata(Metadata::Assignee)
             .to_string();
 
-        assert_eq!("q=repo:rust-lang/rust+is:merged+type:pr+no:assignee", query);
-=======
-            .label("hacktoberfest")
-            .to_string();
-
-        assert_eq!("q=repo:rust-lang/rust+is:merged+label:hacktoberfest+type:pr", query);
->>>>>>> 31ebf3df
+        assert_eq!("q=repo:rust-lang/rust+is:merged+label:hacktoberfest+type:pr+no:assignee", query);
     }
 }