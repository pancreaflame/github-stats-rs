--- conflicted
+++ resolved
@@ -162,11 +162,7 @@
             .to_string();
 
         assert_eq!(
-<<<<<<< HEAD
-            "q=repo:rust-lang/rust+is:merged+[BUG] in:name+user:spenserblack+label:hacktoberfest+type:pr+no:assignee+language:rust",
-=======
-            "repo:rust-lang/rust+is:merged+[BUG] in:name+label:hacktoberfest+type:pr+no:assignee+language:rust",
->>>>>>> 64ec89d3
+            "repo:rust-lang/rust+is:merged+[BUG] in:name+user:spenserblack+label:hacktoberfest+type:pr+no:assignee+language:rust",
             query
         );
     }
